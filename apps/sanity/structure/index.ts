import type {
  ListItemBuilder,
  StructureResolver,
  StructureResolverContext,
} from 'sanity/structure';
import { CogIcon, ImagesIcon, InfoOutlineIcon } from '@sanity/icons';
import { GrArticle } from 'react-icons/gr';
import { PiBookOpenText, PiMegaphone } from 'react-icons/pi';
import { IoMdPricetags } from 'react-icons/io';
import { GiHamburgerMenu } from 'react-icons/gi';
import { DOCUMENT, SINGLETON } from '@pkg/common/constants/schemaTypes';
import {
  placeholder,
  publishStatusListItems,
  singletonListItem,
} from '@pkg/sanity-toolkit/studio/structure';
import { skeletonKey } from '@pkg/sanity-toolkit/studio/structure/skeletonKey';
import { isDeveloperOrAdmin } from '@pkg/sanity-toolkit/studio/utilities/roles';
import { LuUnlink } from 'react-icons/lu';
import { FaUserPen } from 'react-icons/fa6';
import { defaultViews } from '@/structure/defaultViews';

// Add anything we need available to all structure functions to this type (such as locale)
export type StructureContext = StructureResolverContext;

/**
 * When creating a new document type, it will appear automatically in the root list in the CMS.
 * Once you've handled where you'd like it to appear, it can be removed from the root list by adding it to this constant.
 * This is a failsafe to ensure when new types are added they can be immediately seen without further configuration.
 */
const DOCUMENT_TYPES_IN_STRUCTURE: Array<string> = [
  DOCUMENT.PAGE,
  DOCUMENT.ARTICLE,

  DOCUMENT.AUTHOR,

  DOCUMENT.TAXONOMY_CATEGORY,
  DOCUMENT.TAXONOMY_TAG,

  SINGLETON.THEME,
  SINGLETON.CONFIG_SEO,
  SINGLETON.CONFIG_404,

  SINGLETON.RECYCLING_BIN,

  DOCUMENT.CONFIG_REDIRECT,
  DOCUMENT.CONFIG_REUSABLE_BLOCK,
  DOCUMENT.CONFIG_CORE_SECTION,

  DOCUMENT.ANNOUNCEMENT,
  DOCUMENT.NAVIGATION_HEADER,
  DOCUMENT.NAVIGATION_FOOTER,

  DOCUMENT.MEDIA_TAG,
];

export const structure: StructureResolver = (S, ctx) => {
  // Add anything we need available to all structure functions to this variable (such as locale)
  const context: StructureContext = ctx;

  const singletonDefaultViews = (documentId: string, schemaType: string) =>
    defaultViews(S, { documentId, schemaType, ...context });

  // See: https://www.sanity.io/docs/structure-builder-reference
  return S.list()
    .title('Content')
    .items([
      placeholder(S, 'Guide', InfoOutlineIcon),
      S.divider(),

      S.documentTypeListItem(DOCUMENT.PAGE)
        .title('Pages')
        .child(
          S.documentTypeList(DOCUMENT.PAGE).defaultOrdering([
            { field: 'pathname.current', direction: 'asc' },
          ]),
        ),
      S.divider(),

      placeholder(S, 'Articles', GrArticle),
      // S.listItem()
      //   .title('Articles')
      //   .icon(GrArticle)
      //   .child(
      //     S.list()
      //       .title('Articles')
      //       .items(
      //         publishStatusListItems(S, context, {
      //           schemaType: DOCUMENT.ARTICLE,
      //           title: 'Articles',
      //         }),
      //       ),
      //   ),
      S.divider(),

      placeholder(S, 'Authors', FaUserPen),
      // S.documentTypeListItem(DOCUMENT.AUTHOR)
      //   .title('Authors')
      //   .child(
      //     S.documentTypeList(DOCUMENT.AUTHOR).defaultOrdering([
      //       { field: 'name', direction: 'asc' },
      //     ]),
      //   ),
      placeholder(S, 'Taxonomies', IoMdPricetags),
      // S.listItem()
      //   .title('Taxonomies')
      //   .icon(IoMdPricetags)
      //   .child(
      //     S.list()
      //       .title('Taxonomies')
      //       .items([
      //         S.documentTypeListItem(DOCUMENT.TAXONOMY_CATEGORY)
      //           .title('Categories')
      //           .child(
      //             S.documentTypeList(DOCUMENT.TAXONOMY_CATEGORY).defaultOrdering([
      //               { field: 'title', direction: 'asc' },
      //             ]),
      //           ),
      //         S.documentTypeListItem(DOCUMENT.TAXONOMY_TAG)
      //           .title('Tags')
      //           .child(
      //             S.documentTypeList(DOCUMENT.TAXONOMY_TAG).defaultOrdering([
      //               { field: 'title', direction: 'asc' },
      //             ]),
      //           ),
      //       ]),
      //   ),
      S.divider(),

      placeholder(S, 'Modular Content', PiBookOpenText),
      // S.listItem()
      //   .id('modular-content')
      //   .title('Modular Content')
      //   .icon(PiBookOpenText)
      //   .child(
      //     S.list()
      //       .id('modular-content')
      //       .title('Modular Content')
      //       .items([
      //         S.documentTypeListItem(DOCUMENT.CONFIG_CORE_SECTION).title('Section Patterns'),
      //         S.documentTypeListItem(DOCUMENT.CONFIG_REUSABLE_BLOCK).title('Reusable Blocks'),
      //       ]),
      //   ),
      S.divider(),

<<<<<<< HEAD
      placeholder(S, '404 Not Found', LuUnlink),
      // singletonListItem(S, context, {
      //   title: '404 Not Found',
      //   schemaType: SINGLETON.CONFIG_404,
      // }),
      S.listItem()
        .title('Announcement Bar')
        .icon(PiMegaphone)
        .child(
          S.list()
            .title('Announcement Bar')
            .items([
              S.documentTypeListItem(DOCUMENT.ANNOUNCEMENT).title('Announcements'),
              // S.divider(),
              // singletonListItem(S, context, {
              // title: 'Site Config: Active Theme',
              // viewTitle: 'Active Theme',
              // schemaType: SINGLETON.THEME,
              // }),
            ]),
        ),
=======
      singletonListItem(S, context, {
        title: '404 Not Found',
        schemaType: SINGLETON.CONFIG_404,
      }),
      placeholder(S, 'Announcement Bar', PiMegaphone),
>>>>>>> 4ff6f171

      placeholder(S, 'Navigation Menus', GiHamburgerMenu),
      // S.listItem()
      //   .title('Navigation Menus')
      //   .icon(GiHamburgerMenu)
      //   .child(
      //     S.list()
      //       .title('Navigation Menus')
      //       .items([
      //         S.documentTypeListItem(DOCUMENT.NAVIGATION_HEADER).title('Headers'),
      //         S.documentTypeListItem(DOCUMENT.NAVIGATION_FOOTER).title('Footers'),
      //         S.divider(),
      //         singletonListItem(S, context, {
      //           title: 'Site Config: Active Theme',
      //           viewTitle: 'Active Theme',
      //           schemaType: SINGLETON.THEME,
      //         }),
      //       ]),
      //   ),
      S.listItem()
        .title('Site Config')
        .icon(CogIcon)
        .child(
          S.list()
            .title('Site Config')
            .items([
              // singletonListItem(S, context, {
              //   title: 'Active Theme',
              //   schemaType: SINGLETON.THEME,
              // }),
              // S.divider(),
              // placeholder(S, 'Fallback Images', ImagesIcon),
              S.documentTypeListItem(DOCUMENT.CONFIG_REDIRECT).title('Redirects'),
              singletonListItem(S, context, {
                title: 'SEO + Social Sharing',
                schemaType: SINGLETON.CONFIG_SEO,
                defaultViews: singletonDefaultViews,
              }),
            ]),
        ),
      S.divider(),
      singletonListItem(S, context, {
        title: 'Recycling Bin',
        viewTitle: 'Recycling Bin',
        schemaType: SINGLETON.RECYCLING_BIN,
        isPrivate: true,
      }),
      S.divider(),

      // Add a Skeleton Key for developers to see all document types easily
      ...(context.currentUser && isDeveloperOrAdmin(context.currentUser)
        ? [skeletonKey(S, context), S.divider()]
        : []),

      // Automatically add new document types to the root pane
      ...S.documentTypeListItems().filter((listItem: ListItemBuilder) => {
        const listItemId = listItem.getId();

        return listItemId
          ? !DOCUMENT_TYPES_IN_STRUCTURE.includes(listItemId.toString())
          : undefined;
      }),
    ]);
};<|MERGE_RESOLUTION|>--- conflicted
+++ resolved
@@ -143,12 +143,11 @@
       //   ),
       S.divider(),
 
-<<<<<<< HEAD
-      placeholder(S, '404 Not Found', LuUnlink),
-      // singletonListItem(S, context, {
-      //   title: '404 Not Found',
-      //   schemaType: SINGLETON.CONFIG_404,
-      // }),
+      singletonListItem(S, context, {
+        title: '404 Not Found',
+        schemaType: SINGLETON.CONFIG_404,
+      }),
+
       S.listItem()
         .title('Announcement Bar')
         .icon(PiMegaphone)
@@ -165,13 +164,6 @@
               // }),
             ]),
         ),
-=======
-      singletonListItem(S, context, {
-        title: '404 Not Found',
-        schemaType: SINGLETON.CONFIG_404,
-      }),
-      placeholder(S, 'Announcement Bar', PiMegaphone),
->>>>>>> 4ff6f171
 
       placeholder(S, 'Navigation Menus', GiHamburgerMenu),
       // S.listItem()
