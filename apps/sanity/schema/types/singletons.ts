--- conflicted
+++ resolved
@@ -3,18 +3,12 @@
 import { SINGLETON } from '@pkg/common/constants/schemaTypes';
 import { appConfig } from '@/config/app';
 import { configSeo } from '@/schema/types/singletons/configSeo';
-<<<<<<< HEAD
 import { theme } from '@/schema/types/singletons/theme';
+import { notFound404 } from '@/schema/types/singletons/notFound404';
 
 export const singletons: SchemaTypeDefinition[] = [
   configSeo,
   theme,
-=======
-import { notFound404 } from '@/schema/types/singletons/notFound404';
-
-export const singletons: SchemaTypeDefinition[] = [
-  configSeo,
   notFound404,
->>>>>>> a056a79a
   recyclingBinDocument(SINGLETON.RECYCLING_BIN, { apiVersion: appConfig.apiVersion }),
 ];