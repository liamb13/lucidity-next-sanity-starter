--- conflicted
+++ resolved
@@ -61,23 +61,14 @@
     "@sanity/eslint-config-studio": "5.0.2",
     "@sanity/types": "3.78.1",
     "@types/react": "19.0.10",
-<<<<<<< HEAD
     "@vitest/coverage-v8": "3.0.8",
     "@vitest/ui": "3.0.8",
     "eslint": "9.21.0",
     "prettier": "3.5.3",
     "tsx": "^4.19.3",
+    "tsx": "^4.19.3",
     "typescript": "5.8.2",
     "vitest": "3.0.8"
-=======
-    "@vitest/coverage-v8": "3.0.6",
-    "@vitest/ui": "3.0.6",
-    "eslint": "9.20.1",
-    "prettier": ">=3.4.2 <5.0.0",
-    "tsx": "^4.19.3",
-    "typescript": "5.7.3",
-    "vitest": "3.0.6"
->>>>>>> 76e8f84a
   },
   "dependenciesMeta": {
     "@pkg/common": {
